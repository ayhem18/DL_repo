import os
import torch
import shutil

import albumentations as A


from pathlib import Path
from typing import Optional, Tuple, Union
from torch.utils.tensorboard import SummaryWriter
from torch.utils.data import DataLoader, Dataset


from mypt.shortcuts import P
from mypt.code_utils import directories_and_files as dirf
from mypt.nets.conv_nets.adaptive_unet.adaptive_unet import AdaptiveUNet
from mypt.sanity_checks.loss_functions.bce import dataset_sanity_check
from mypt.data.datasets.segmentation.semantic_seg import SemanticSegmentationDS
from mypt.data.dataloaders.standard_dataloaders import initialize_train_dataloader, initialize_val_dataloader


from train import train_model
from config import TrainConfig

SCRIPT_DIR = Path(__file__).parent
current_dir = SCRIPT_DIR
while 'data' not in os.listdir(current_dir):
    current_dir = current_dir.parent

DATA_DIR = os.path.join(current_dir, 'data') 


<<<<<<< HEAD
@dataclass
class TrainConfig:
    train_batch_size: int = 200
    val_batch_size: int = 64
    num_epochs: int = 50
    learning_rate: float = 1e-4
    
    input_shape: Tuple[int, int, int] = (3, 400, 400)
    output_shape: Tuple[int, int, int] = (3, 400, 400)

    bottleneck_shape: Tuple[int, int, int] = (128, 32, 32)
    bottleneck_out_channels: int = 256
    
    seed: int = 42

    def save(self, filepath: str) -> None:
        """Save the config to a JSON file"""
        # Convert the config to a dictionary
        config_dict = asdict(self)
        
        # Convert tuples to lists for JSON serialization
        for key, value in config_dict.items():
            if isinstance(value, tuple):
                config_dict[key] = list(value)
        
        # Save to JSON file
        with open(filepath, 'w') as f:
            json.dump(config_dict, f, indent=4)

    @classmethod
    def load(cls, filepath: str) -> 'TrainConfig':
        """Load the config from a JSON file"""
        with open(filepath, 'r') as f:
            config_dict = json.load(f)
        
        # Convert lists back to tuples
        for key, value in config_dict.items():
            if isinstance(value, list):
                config_dict[key] = tuple(value)
        
        # Create a new instance of TrainConfig with the loaded values
        return cls(**config_dict)

=======
>>>>>>> eca094c8


def _set_data(config: TrainConfig, return_datasets: bool = False) -> Union[Tuple[DataLoader, DataLoader], 
                                                                           Tuple[DataLoader, DataLoader, Dataset, Dataset]]:
    train_data = os.path.join(DATA_DIR, 'working_version', 'train')
    train_masks = os.path.join(DATA_DIR, 'working_version', 'train_masks')

    val_data = os.path.join(DATA_DIR, 'working_version', 'val')
    val_masks = os.path.join(DATA_DIR, 'working_version', 'val_masks')

    if any(not os.path.exists(dir) for dir in [train_data, train_masks, val_data, val_masks]):
        raise FileNotFoundError(f"Please follow the instructions in the README.md file to prepare the data !!!")

    train_transforms = A.Compose([
        A.Resize(height=config.input_shape[1], width=config.input_shape[2]),
        A.HorizontalFlip(p=0.5),
        A.VerticalFlip(p=0.5),
        A.RandomBrightnessContrast(p=0.2),
        A.ToTensorV2(),
    ])
    
    val_transforms = A.Compose([
        A.Resize(height=config.output_shape[1], width=config.output_shape[2]),
        A.ToTensorV2(),
    ])

    # Create datasets
    train_dataset = SemanticSegmentationDS(
        data_dir=train_data,
        mask_dir=train_masks,
        transforms=train_transforms,
        binary_mask=True
    )
    
    val_dataset = SemanticSegmentationDS(
        data_dir=val_data,
        mask_dir=val_masks,
        transforms=val_transforms,
        binary_mask=True
    )
    
    # Create data loaders
    train_loader = initialize_train_dataloader(train_dataset, seed=42, batch_size=config.train_batch_size, num_workers=2, drop_last=True)
    val_loader = initialize_val_dataloader(val_dataset, seed=42, batch_size=config.val_batch_size, num_workers=2)

    if return_datasets:
        return train_loader, val_loader, train_dataset, val_dataset

    return train_loader, val_loader




def prepare_log_directory() -> P:
    logs_dir = dirf.process_path(os.path.join(SCRIPT_DIR, 'runs'), dir_ok=True, file_ok=False)

    # iterate through each "run_*" directory and remove any folder that does not contain a '.json' file
    for r in os.listdir(logs_dir):
        run_dir = False
        if os.path.isdir(os.path.join(logs_dir, r)):
            for file in os.listdir(os.path.join(logs_dir, r)):
                if os.path.splitext(file)[-1] == '.json':
                    run_dir = True
                    break
            
            if not run_dir:
                shutil.rmtree(os.path.join(logs_dir, r))

    exp_log_dir = dirf.process_path(os.path.join(logs_dir, f'run_{len(os.listdir(logs_dir)) + 1}'), dir_ok=True, file_ok=False)
    return exp_log_dir



def set_model(checkpoint_path: Optional[str]=None) -> Tuple[AdaptiveUNet, TrainConfig]:
    # Set device
    if checkpoint_path is not None:
        # find the path to the model
        # and the path to the config
        model_path = os.path.join(checkpoint_path, [f for f in os.listdir(checkpoint_path) if os.path.splitext(f)[-1] == '.pth'][0])
        config_path = os.path.join(checkpoint_path, [f for f in os.listdir(checkpoint_path) if os.path.splitext(f)[-1] == '.json'][0])

        config = TrainConfig.load(config_path)
        model = AdaptiveUNet(
            input_shape=config.input_shape,
            output_shape=config.output_shape,
            bottleneck_shape=config.bottleneck_shape,
            bottleneck_out_channels=config.bottleneck_out_channels
        )

    else:
        config = TrainConfig()
        # Initialize model
        model = AdaptiveUNet(
            input_shape=config.input_shape,
            output_shape=config.output_shape,
            bottleneck_shape=config.bottleneck_shape,
            bottleneck_out_channels=config.bottleneck_out_channels
        )

    
    # Build the model architecture
    model.build_contracting_path(max_conv_layers_per_block=5, min_conv_layers_per_block=1)
    model.build_bottleneck(kernel_sizes=3, num_blocks=3, conv_layers_per_block=3)
    model.build_expanding_path(max_conv_layers_per_block=5, min_conv_layers_per_block=1)
    model.build()

    if checkpoint_path is not None:
        model.load_state_dict(torch.load(model_path))

    return model, config



def main(checkpoint_path: Optional[str]=None, sanity_check: bool = False):

    model, config = set_model(checkpoint_path=checkpoint_path)

    device = torch.device("cuda" if torch.cuda.is_available() else "cpu")   
    
    if sanity_check:
        train_loader, val_loader, train_dataset, val_dataset = _set_data(config, return_datasets=True)
        dataset_sanity_check(train_dataset, lambda x: x[1])
        dataset_sanity_check(val_dataset, lambda x: x[1])

    else:
        train_loader, val_loader = _set_data(config)    

    # Define loss function and optimizer
    criterion = torch.nn.BCEWithLogitsLoss()
    optimizer = torch.optim.Adam(model.parameters(), lr=config.learning_rate)


    # Initialize TensorBoard writer
    exp_log_dir = prepare_log_directory()
    writer = SummaryWriter(os.path.join(exp_log_dir, 'logs'))
    
    # Train the model
    trained_model = train_model(
        model=model,
        train_loader=train_loader,
        val_loader=val_loader,
        criterion=criterion,
        optimizer=optimizer,
        num_epochs=config.num_epochs,
        device=device, 
        writer=writer,
        log_dir=exp_log_dir
    )
    
    # Save the final model
    model_path = os.path.join(exp_log_dir, 'final_model.pth')
    torch.save(trained_model.state_dict(), model_path)
    
    # Save the config
    config_path = os.path.join(exp_log_dir, 'config.json')
    config.save(config_path)
    
    # Clean up temporary directories    
    print("Training completed!")

if __name__ == '__main__':
    # try to make it work with a checkpoint path
    checkpoint_path = os.path.join(SCRIPT_DIR, 'runs', 'run_1')
    # main(checkpoint_path)
    main()
        
<|MERGE_RESOLUTION|>--- conflicted
+++ resolved
@@ -30,52 +30,6 @@
 DATA_DIR = os.path.join(current_dir, 'data') 
 
 
-<<<<<<< HEAD
-@dataclass
-class TrainConfig:
-    train_batch_size: int = 200
-    val_batch_size: int = 64
-    num_epochs: int = 50
-    learning_rate: float = 1e-4
-    
-    input_shape: Tuple[int, int, int] = (3, 400, 400)
-    output_shape: Tuple[int, int, int] = (3, 400, 400)
-
-    bottleneck_shape: Tuple[int, int, int] = (128, 32, 32)
-    bottleneck_out_channels: int = 256
-    
-    seed: int = 42
-
-    def save(self, filepath: str) -> None:
-        """Save the config to a JSON file"""
-        # Convert the config to a dictionary
-        config_dict = asdict(self)
-        
-        # Convert tuples to lists for JSON serialization
-        for key, value in config_dict.items():
-            if isinstance(value, tuple):
-                config_dict[key] = list(value)
-        
-        # Save to JSON file
-        with open(filepath, 'w') as f:
-            json.dump(config_dict, f, indent=4)
-
-    @classmethod
-    def load(cls, filepath: str) -> 'TrainConfig':
-        """Load the config from a JSON file"""
-        with open(filepath, 'r') as f:
-            config_dict = json.load(f)
-        
-        # Convert lists back to tuples
-        for key, value in config_dict.items():
-            if isinstance(value, list):
-                config_dict[key] = tuple(value)
-        
-        # Create a new instance of TrainConfig with the loaded values
-        return cls(**config_dict)
-
-=======
->>>>>>> eca094c8
 
 
 def _set_data(config: TrainConfig, return_datasets: bool = False) -> Union[Tuple[DataLoader, DataLoader], 
